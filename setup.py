#!/usr/bin/env python3
from setuptools import setup

version = '0.1.7'

setup(
    name = 'icalevents',
    packages = ['icalevents'],
    install_requires=[
        "httplib2",
        "icalendar",
        "pytz",
        "datetime",
    ],
<<<<<<< HEAD
    version=version,
=======
    version = '0.1.8',
>>>>>>> ae6a2117
    description = 'iCal downloader and parser',
    author = 'Thomas Irgang',
    author_email = 'thomas@irgang-la.de',
    url = 'https://github.com/irgangla/icalevents',
    download_url = 'https://github.com/irgangla/icalevents/archive/v' + version + '.tar.gz',
    keywords = ['iCal'],
    classifiers = [
        'Programming Language :: Python',
        'Programming Language :: Python :: 3',
        'Development Status :: 4 - Beta',
        'Environment :: Other Environment',
        'Intended Audience :: Developers',
        'License :: OSI Approved :: MIT License',
        'Programming Language :: Python :: 3',
        'Programming Language :: Python :: 3.3',
        'Programming Language :: Python :: 3.4',
        'Programming Language :: Python :: 3.5',
        'Operating System :: OS Independent',
        'Topic :: Software Development :: Libraries :: Python Modules',
        ],
    long_description = """\
iCal download, parse and query tool
-------------------------------------

Supports downloading of iCal URL or loading of iCal files, parsing the content and finding events occurring in a given
time range.

See: icalevents.icalevents.events(url=None, file=None, start=None, end=None, fix_apple=False)

This version requires Python 3 or later.

"""
)<|MERGE_RESOLUTION|>--- conflicted
+++ resolved
@@ -1,7 +1,7 @@
 #!/usr/bin/env python3
 from setuptools import setup
 
-version = '0.1.7'
+version = '0.1.8'
 
 setup(
     name = 'icalevents',
@@ -12,11 +12,7 @@
         "pytz",
         "datetime",
     ],
-<<<<<<< HEAD
     version=version,
-=======
-    version = '0.1.8',
->>>>>>> ae6a2117
     description = 'iCal downloader and parser',
     author = 'Thomas Irgang',
     author_email = 'thomas@irgang-la.de',
