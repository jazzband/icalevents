"""
Parse iCal data to Events.
"""

<<<<<<< HEAD
from __future__ import annotations

from datetime import date, datetime, timedelta, tzinfo as _tzinfo
from random import randint
=======
from datetime import datetime, timedelta, date
from importlib.metadata import version
from random import randint
from typing import Optional
>>>>>>> eacbe3da
from uuid import uuid4

from dateutil.rrule import rruleset, rrulestr
from dateutil.tz import UTC, gettz
<<<<<<< HEAD
from icalendar import Calendar, Component, use_pytz
from icalendar.prop import vDDDLists, vText
from icalendar.timezone.windows_to_olson import WINDOWS_TO_OLSON
=======
from icalendar import Calendar
from icalendar.prop import vDDDLists, vText
>>>>>>> eacbe3da
from pytz import timezone

if version("icalendar") >= "6.0":
    from icalendar import use_pytz
    from icalendar.timezone.windows_to_olson import WINDOWS_TO_OLSON

    use_pytz()
else:
    from icalendar.windows_to_olson import WINDOWS_TO_OLSON


def now() -> datetime:
    """
    Get current time.

    :return: now as datetime with timezone
    """
    return datetime.now(UTC)


class Attendee(str):
    def __init__(self, address: str) -> None:
        self.address = address

    def __repr__(self) -> str:
        return self.address.encode("utf-8").decode("ascii")

    @property
    def params(self):
        return self.address.params


class Event:
    """
    Represents one event (occurrence in case of reoccurring events).
    """

    def __init__(self) -> None:
        """
        Create a new event occurrence.
        """
<<<<<<< HEAD
        self.uid: str = "-1"
        self.summary: str | None = None
        self.description: str | None = None
        self.start: datetime
        self.end: datetime
        self.all_day: bool = True
        self.transparent: bool = False
        self.recurring: bool = False
        self.location: str | None = None
        self.private: bool = False
        self.created: datetime | None = None
        self.last_modified: datetime | None = None
        self.sequence: str | None = None
        self.recurrence_id: datetime | date | None = None
        self.attendee: Attendee | list[Attendee] | str = ""
        self.organizer: str | None = None
        self.categories: list[str | None] = []
        self.floating: bool = False
        self.status: str | None = None
        self.url: str | None = None

    def time_left(self, time: datetime | None = None) -> timedelta:
=======
        self.uid = -1
        self.summary = None
        self.description = None
        self.start = None
        self.end = None
        self.all_day = True
        self.transparent = False
        self.recurring = False
        self.location = None
        self.private = False
        self.created = None
        self.last_modified = None
        self.sequence = None
        self.recurrence_id = None
        self.attendee = None
        self.organizer = None
        self.categories = None
        self.floating = None
        self.status = None
        self.url = None
        self.component = None

    def time_left(self, time=None):
>>>>>>> eacbe3da
        """
        timedelta form now to event.

        :return: timedelta from now
        """
        time = time or now()
        return self.start - time

    def __lt__(self, other: object) -> bool:
        """
        Events are sorted by start time by default.

        :param other: other event
        :return: True if start of this event is smaller than other
        """
        if not other or not isinstance(other, Event):
            raise ValueError(
                "Only events can be compared with each other! Other is %s" % type(other)
            )
        else:
            # start and end can be dates, datetimes and datetimes with timezoneinfo
            if type(self.start) is date and type(other.start) is date:
                return self.start < other.start
            elif type(self.start) is datetime and type(other.start) is datetime:
                if self.start.tzinfo == other.start.tzinfo:
                    return self.start < other.start
                else:
                    return self.start.astimezone(UTC) < other.start.astimezone(UTC)
            elif type(self.start) is date and type(other.start) is datetime:
                return self.start < other.start.date()
            elif type(self.start) is datetime and type(other.start) is date:
                return self.start.date() < other.start

    def __str__(self) -> str:
        return "%s: %s (%s)" % (self.start, self.summary, self.end - self.start)

    def astimezone(self, tzinfo: _tzinfo) -> Event:
        if type(self.start) is datetime:
            self.start = self.start.astimezone(tzinfo)

        if type(self.end) is datetime:
            self.end = self.end.astimezone(tzinfo)

        return self

    def copy_to(
        self, new_start: datetime | None = None, uid: str | None = None
    ) -> Event:
        """
        Create a new event equal to this with new start date.

        :param new_start: new start date
        :param uid: UID of new event
        :return: new event
        """
        if not new_start:
            new_start = self.start

        if not uid:
            uid = "%s_%d" % (self.uid, randint(0, 1000000))

        ne = Event()
        ne.component = self.component
        ne.summary = self.summary
        ne.description = self.description
        ne.start = new_start

        if self.end:
            duration = self.end - self.start
            ne.end = new_start + duration

        ne.all_day = self.all_day
        ne.recurring = self.recurring
        ne.location = self.location
        ne.attendee = self.attendee
        ne.organizer = self.organizer
        ne.private = self.private
        ne.transparent = self.transparent
        ne.uid = uid
        ne.created = self.created
        ne.last_modified = self.last_modified
        ne.categories = self.categories
        ne.floating = self.floating
        ne.status = self.status
        ne.url = self.url

        return ne


def encode(value: vText | None) -> str | None:
    if value is None:
        return None
    try:
        return str(value)
    except UnicodeEncodeError:
        return str(value.encode("utf-8"))


def create_event(component: Component, strict: bool) -> Event:
    """
    Create an event from its iCal representation.

    :param component: iCal component
    :param strict:
    :return: event
    """

    event = Event()

    event.component = component

    event.start = component.get("dtstart").dt
    # The RFC specifies that the TZID parameter must be specified for datetime or time
    # Otherwise we set a default timezone (if only one is set with VTIMEZONE) or utc
    if not strict:
        event.floating = (
            type(component.get("dtstart").dt) == date
            or component.get("dtstart").dt.tzinfo is None
        )
    else:
        event.floating = (
            type(component.get("dtstart").dt) == datetime
            and component.get("dtstart").dt.tzinfo is None
        )

    if component.get("dtend"):
        event.end = component.get("dtend").dt
    elif component.get("duration"):  # compute implicit end as start + duration
        event.end = event.start + component.get("duration").dt
    else:  # compute implicit end as start + 0
        event.end = event.start

    event.summary = encode(component.get("summary"))
    event.description = encode(component.get("description"))
    event.all_day = type(component.get("dtstart").dt) is date
    if component.get("rrule"):
        event.recurring = True
    event.location = encode(component.get("location"))

    if component.get("attendee"):
        attendees = component.get("attendee")
        if type(attendees) is list:
            event.attendee = [Attendee(attendee) for attendee in attendees]
        elif attendees:
            event.attendee = Attendee(attendees)

    try:
        event.uid = component.get("uid").encode("utf-8").decode("ascii")
    except (AttributeError, UnicodeDecodeError):
        event.uid = str(uuid4())  # Be nice - treat every event as unique

    if component.get("organizer"):
        event.organizer = component.get("organizer").encode("utf-8").decode("ascii")
    else:
        event.organizer = str(None)

    if component.get("class"):
        event_class = component.get("class")
        event.private = event_class == "PRIVATE" or event_class == "CONFIDENTIAL"

    if component.get("transp"):
        event.transparent = component.get("transp") == "TRANSPARENT"

    if component.get("created"):
        event.created = component.get("created").dt

    if component.get("RECURRENCE-ID"):
        rid = component.get("RECURRENCE-ID").dt

        # Spec defines that if DTSTART is a date RECURRENCE-ID also is to be interpreted as a date
        if type(component.get("dtstart").dt) is date:
            event.recurrence_id = date(year=rid.year, month=rid.month, day=rid.day)
        else:
            event.recurrence_id = rid

    if component.get("last-modified"):
        event.last_modified = component.get("last-modified").dt
    elif event.created:
        event.last_modified = event.created

    # sequence can be 0 - test for None instead
    if component.get("sequence") is not None:
        event.sequence = component.get("sequence")

    if component.get("categories"):
        categories = component.get("categories").cats
        encoded_categories = list()
        for category in categories:
            encoded_categories.append(encode(category))
        event.categories = encoded_categories

    if component.get("status"):
        event.status = encode(component.get("status"))

    if component.get("url"):
        event.url = encode(component.get("url"))

    return event


def parse_events(
    content: str,
    start: datetime | None = None,
    end: datetime | None = None,
    default_span: timedelta = timedelta(days=7),
    tzinfo: _tzinfo | None = None,
    sort: bool = False,
    strict: bool = False,
):
    """
    Query the events occurring in a given time range.

    :param content: iCal URL/file content as String
    :param start: start date for search, default today (in UTC format)
    :param end: end date for search (in UTC format)
    :param default_span: default query length (one week)
    :return: events as list
    """
    if not start:
        start = now()

    if not end:
        end = start + default_span

    if not content:
        raise ValueError("Content is invalid!")

    calendar = Calendar.from_ical(content)

    # > Will be deprecated ========================
    # Calendar.from_ical already parses timezones as specified in the ical.
    # We can specify a 'default' tz but this is not according to spec.
    # Kept this here to verify tests and backward compatibility

    # Keep track of the timezones defined in the calendar
    timezones = {}

    # Parse non standard timezone name
    if "X-WR-TIMEZONE" in calendar:
        x_wr_timezone = str(calendar["X-WR-TIMEZONE"])
        timezones[x_wr_timezone] = get_timezone(x_wr_timezone)

    for c in calendar.walk("VTIMEZONE"):
        name = str(c["TZID"])
        try:
            timezones[name] = c.to_tz()
        except IndexError:
            # This happens if the VTIMEZONE doesn't
            # contain start/end times for daylight
            # saving time. Get the system pytz
            # value from the name as a fallback.
            timezones[name] = timezone(name)

    # If there's exactly one timezone in the file,
    # assume it applies globally, otherwise UTC
    if len(timezones) == 1:
        cal_tz = get_timezone(list(timezones)[0])
    else:
        cal_tz = UTC
    # < ==========================================

    found: list[Event] = []

    def is_not_exception(date: datetime) -> bool:
        exdate = "%04d%02d%02d" % (
            date.year,
            date.month,
            date.day,
        )

        return exdate not in exceptions

    for component in calendar.walk():
        exceptions = {}

        if "EXDATE" in component:
            # Deal with the fact that sometimes it's a list and
            # sometimes it's a singleton
            exlist = []
            if isinstance(component["EXDATE"], vDDDLists):
                exlist = component["EXDATE"].dts
            else:
                exlist = component["EXDATE"]
            for ex in exlist:
                exdate = ex.to_ical().decode("UTF-8")
                exceptions[exdate[0:8]] = exdate

        if component.name == "VEVENT":
            e = create_event(component, strict)

            # make rule.between happy and provide from, to points in time that have the same format as dtstart
            if type(e.start) is date and not e.recurring:
                f, t = date(start.year, start.month, start.day), date(
                    end.year, end.month, end.day
                )
            elif type(e.start) is datetime and e.start.tzinfo:
                f = (
                    datetime(
                        start.year,
                        start.month,
                        start.day,
                        start.hour,
                        start.minute,
                        tzinfo=e.start.tzinfo,
                    )
                    if type(start) == datetime
                    else datetime(
                        start.year, start.month, start.day, tzinfo=e.start.tzinfo
                    )
                )
                t = (
                    datetime(
                        end.year,
                        end.month,
                        end.day,
                        end.hour,
                        end.minute,
                        tzinfo=e.start.tzinfo,
                    )
                    if type(end) == datetime
                    else datetime(end.year, end.month, end.day, tzinfo=e.start.tzinfo)
                )
            else:
                f = (
                    datetime(
                        start.year, start.month, start.day, start.hour, start.minute
                    )
                    if type(start) == datetime
                    else datetime(start.year, start.month, start.day)
                )
                t = (
                    datetime(end.year, end.month, end.day, end.hour, end.minute)
                    if type(end) == datetime
                    else datetime(end.year, end.month, end.day)
                )

            if e.recurring:
                rule = parse_rrule(component)
                # We can not use rule.between because the event has to fit in between https://github.com/jazzband/icalevents/issues/101
                for dt in [
                    dt
                    for dt in list(rule.between(f - (end - start), t + (end - start)))
                    if dt >= f and dt <= t
                ]:
                    # Recompute the start time in the current timezone *on* the
                    # date of *this* occurrence. This handles the case where the
                    # recurrence has crossed over the daylight savings time boundary.
                    if is_not_exception(dt):
                        if type(dt) is datetime and dt.tzinfo:
                            ecopy = e.copy_to(
                                dt.replace(tzinfo=get_timezone(str(dt.tzinfo))),
                                e.uid,
                            )
                        else:
                            ecopy = e.copy_to(
                                dt.date() if type(e.start) is date else dt, e.uid
                            )
                        found.append(ecopy)

            elif e.end >= f and e.start <= t and is_not_exception(e.start):
                found.append(e)

    result = found.copy()

    # Remove events that are replaced in ical
    for event in found:
        if not event.recurrence_id and (
            event.uid,
            event.start,
        ) in [(f.uid, f.recurrence_id) for f in found]:
            result.remove(event)

    # > Will be deprecated ========================
    # We will apply default cal_tz as required by some tests.
    # This is just here for backward-compatibility
    if not strict:
        for event in result:
            if type(event.start) is date:
                event.start = datetime(
                    year=event.start.year,
                    month=event.start.month,
                    day=event.start.day,
                    hour=0,
                    minute=0,
                    tzinfo=cal_tz,
                )
                event.end = datetime(
                    year=event.end.year,
                    month=event.end.month,
                    day=event.end.day,
                    hour=0,
                    minute=0,
                    tzinfo=cal_tz,
                )
            elif type(event.start) is datetime:
                if event.start.tzinfo:
                    event.start = event.start.astimezone(cal_tz)
                    event.end = event.end.astimezone(cal_tz)
                else:
                    event.start = event.start.replace(tzinfo=cal_tz)
                    event.end = event.end.replace(tzinfo=cal_tz)

            if event.created:
                if type(event.created) is date:
                    event.created = datetime(
                        year=event.created.year,
                        month=event.created.month,
                        day=event.created.day,
                        hour=0,
                        minute=0,
                        tzinfo=cal_tz,
                    )
                if type(event.created) is datetime:
                    if event.created.tzinfo:
                        event.created = event.created.astimezone(cal_tz)
                    else:
                        event.created = event.created.replace(tzinfo=cal_tz)

            if event.last_modified:
                if type(event.last_modified) is date:
                    event.last_modified = datetime(
                        year=event.last_modified.year,
                        month=event.last_modified.month,
                        day=event.last_modified.day,
                        hour=0,
                        minute=0,
                        tzinfo=cal_tz,
                    )
                if type(event.last_modified) is datetime:
                    if event.last_modified.tzinfo:
                        event.last_modified = event.last_modified.astimezone(cal_tz)
                    else:
                        event.last_modified = event.last_modified.replace(tzinfo=cal_tz)
    # < ==========================================

    if sort:
        result.sort()

    if tzinfo:
        result = [event.astimezone(tzinfo) for event in result]

    return result


def parse_rrule(component: Component):
    """
    Extract a dateutil.rrule object from an icalendar component. Also includes
    the component's dtstart and exdate properties. The rdate and exrule
    properties are not yet supported.

    :param component: icalendar component
    :return: extracted rrule or rruleset or None
    """

    dtstart = component.get("dtstart").dt

    # component['rrule'] can be both a scalar and a list
    rrules = component.get("rrule")
    if not isinstance(rrules, list):
        rrules = [rrules]

    def conform_until(until, dtstart):
        if type(dtstart) is datetime:
            # If we have timezone defined adjust for daylight saving time
            if type(until) is datetime:
                return until + abs(
                    (
                        until.astimezone(dtstart.tzinfo).utcoffset()
                        if until.tzinfo is not None and dtstart.tzinfo is not None
                        else None
                    )
                    or timedelta()
                )

            return (
                until.astimezone(UTC)
                if type(until) is datetime
                else datetime(
                    year=until.year, month=until.month, day=until.day, tzinfo=UTC
                )
            ) + (
                dtstart.tzinfo.utcoffset(dtstart) if dtstart.tzinfo else None
            ) or timedelta()

        return until.date() + timedelta(days=1) if type(until) is datetime else until

    for index, rru in enumerate(rrules):
        if "UNTIL" in rru:
            rrules[index]["UNTIL"] = [
                conform_until(until, dtstart) for until in rrules[index]["UNTIL"]
            ]

    rule: rruleset = rrulestr(  # type: ignore[assignment]
        "\n".join(x.to_ical().decode() for x in rrules),
        dtstart=dtstart,
        forceset=True,
        unfold=True,
    )

    if component.get("exdate"):
        # Add exdates to the rruleset
        for exd in extract_exdates(component):
            if type(dtstart) is date:
                if type(exd) is date:
                    # Always convert exdates to datetimes because rrule.between does not like dates
                    # https://github.com/dateutil/dateutil/issues/938
                    rule.exdate(datetime.combine(exd, datetime.min.time()))
                else:
                    rule.exdate(exd.replace(tzinfo=None))
            else:
                rule.exdate(exd)

    # TODO: What about rdates and exrules?
    if component.get("exrule"):
        pass

    if component.get("rdate"):
        pass

    return rule


def extract_exdates(component: Component) -> list[datetime]:
    """
    Compile a list of all exception dates stored with a component.

    :param component: icalendar iCal component
    :return: list of exception dates
    """
    dates: list[datetime] = []
    exd_prop = component.get("exdate")
    if isinstance(exd_prop, list):
        for exd_list in exd_prop:
            dates.extend(exd.dt for exd in exd_list.dts)
    else:  # it must be a vDDDLists
        dates.extend(exd.dt for exd in exd_prop.dts)

    return dates


def get_timezone(tz_name: str) -> _tzinfo | None:
    if tz_name in WINDOWS_TO_OLSON:
        return gettz(WINDOWS_TO_OLSON[tz_name])
    else:
        return gettz(tz_name)<|MERGE_RESOLUTION|>--- conflicted
+++ resolved
@@ -2,29 +2,18 @@
 Parse iCal data to Events.
 """
 
-<<<<<<< HEAD
 from __future__ import annotations
 
 from datetime import date, datetime, timedelta, tzinfo as _tzinfo
-from random import randint
-=======
-from datetime import datetime, timedelta, date
 from importlib.metadata import version
 from random import randint
-from typing import Optional
->>>>>>> eacbe3da
 from uuid import uuid4
 
 from dateutil.rrule import rruleset, rrulestr
 from dateutil.tz import UTC, gettz
-<<<<<<< HEAD
 from icalendar import Calendar, Component, use_pytz
 from icalendar.prop import vDDDLists, vText
 from icalendar.timezone.windows_to_olson import WINDOWS_TO_OLSON
-=======
-from icalendar import Calendar
-from icalendar.prop import vDDDLists, vText
->>>>>>> eacbe3da
 from pytz import timezone
 
 if version("icalendar") >= "6.0":
@@ -66,7 +55,6 @@
         """
         Create a new event occurrence.
         """
-<<<<<<< HEAD
         self.uid: str = "-1"
         self.summary: str | None = None
         self.description: str | None = None
@@ -87,33 +75,9 @@
         self.floating: bool = False
         self.status: str | None = None
         self.url: str | None = None
+        self.component: Component | None = None
 
     def time_left(self, time: datetime | None = None) -> timedelta:
-=======
-        self.uid = -1
-        self.summary = None
-        self.description = None
-        self.start = None
-        self.end = None
-        self.all_day = True
-        self.transparent = False
-        self.recurring = False
-        self.location = None
-        self.private = False
-        self.created = None
-        self.last_modified = None
-        self.sequence = None
-        self.recurrence_id = None
-        self.attendee = None
-        self.organizer = None
-        self.categories = None
-        self.floating = None
-        self.status = None
-        self.url = None
-        self.component = None
-
-    def time_left(self, time=None):
->>>>>>> eacbe3da
         """
         timedelta form now to event.
 
