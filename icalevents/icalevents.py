from threading import Lock, Thread

from .icalparser import parse_events, Event
from .icaldownload import ICalDownload


# Lock for event data
event_lock = Lock()
# Event data
event_store = {}
# Threads
threads = {}


def events(
    url=None,
    file=None,
    string_content=None,
    start=None,
    end=None,
    fix_apple=False,
    http=None,
<<<<<<< HEAD
    tzinfo=None,
    sort=None,
    strict=False,
):
=======
    sort=True,
) -> list[Event]:
>>>>>>> 2f82ffef
    """
    Get all events form the given iCal URL occurring in the given time range.

    :param url: iCal URL
    :param file: iCal file path
    :param string_content: iCal content as string
    :param start: start date (see dateutils.date)
    :param end: end date (see dateutils.date)
    :param fix_apple: fix known Apple iCal issues
<<<<<<< HEAD
    :param tzinfo: return values in specified tz
    :param sort: sort return values
    :param strict: return dates, datetimes and datetime with timezones as specified in ical
    :return: events as list of dictionaries
=======
    :sort: sorts events by start time

    :return: events
>>>>>>> 2f82ffef
    """
    found_events = []

    content = None
    ical_download = ICalDownload(http=http)

    if url:
        content = ical_download.data_from_url(url, apple_fix=fix_apple)

    if not content and file:
        content = ical_download.data_from_file(file, apple_fix=fix_apple)

    if not content and string_content:
        content = ical_download.data_from_string(string_content, apple_fix=fix_apple)

    found_events += parse_events(
        content, start=start, end=end, tzinfo=tzinfo, sort=sort, strict=strict
    )

    if found_events is not None and sort is True:
        found_events.sort()

    return found_events


def request_data(key, url, file, string_content, start, end, fix_apple):
    """
    Request data, update local data cache and remove this Thread from queue.

    :param key: key for data source to get result later
    :param url: iCal URL
    :param file: iCal file path
    :param string_content: iCal content as string
    :param start: start date
    :param end: end date
    :param fix_apple: fix known Apple iCal issues
    """
    data = []

    try:
        data += events(
            url=url,
            file=file,
            string_content=string_content,
            start=start,
            end=end,
            fix_apple=fix_apple,
        )
    finally:
        update_events(key, data)
        request_finished(key)


def events_async(
    key, url=None, file=None, start=None, string_content=None, end=None, fix_apple=False
):
    """
    Trigger an asynchronous data request.

    :param key: key for data source to get result later
    :param url: iCal URL
    :param file: iCal file path
    :param string_content: iCal content as string
    :param start: start date
    :param end: end date
    :param fix_apple: fix known Apple iCal issues
    """
    t = Thread(
        target=request_data,
        args=(key, url, file, string_content, start, end, fix_apple),
    )

    with event_lock:
        if key not in threads:
            threads[key] = []

        threads[key].append(t)

        if not threads[key][0].is_alive():
            threads[key][0].start()


def request_finished(key):
    """
    Remove finished Thread from queue.

    :param key: data source key
    """
    with event_lock:
        threads[key] = threads[key][1:]

        if threads[key]:
            threads[key][0].run()


def update_events(key, data):
    """
    Set the latest events for a key.

    :param key: key to set
    :param data: events for key
    """
    with event_lock:
        event_store[key] = data


def latest_events(key):
    """
    Get the latest downloaded events for the given key.

    :return: events for key
    """
    with event_lock:
        # copy data
        res = event_store[key][:]

    return res


def all_done(key):
    """
    Check if requests for the given key are active.

    :param key: key for requests
    :return: True if requests are pending or active
    """
    with event_lock:
        if threads[key]:
            return False
        return True<|MERGE_RESOLUTION|>--- conflicted
+++ resolved
@@ -20,15 +20,10 @@
     end=None,
     fix_apple=False,
     http=None,
-<<<<<<< HEAD
     tzinfo=None,
     sort=None,
     strict=False,
-):
-=======
-    sort=True,
 ) -> list[Event]:
->>>>>>> 2f82ffef
     """
     Get all events form the given iCal URL occurring in the given time range.
 
@@ -38,16 +33,12 @@
     :param start: start date (see dateutils.date)
     :param end: end date (see dateutils.date)
     :param fix_apple: fix known Apple iCal issues
-<<<<<<< HEAD
     :param tzinfo: return values in specified tz
     :param sort: sort return values
     :param strict: return dates, datetimes and datetime with timezones as specified in ical
-    :return: events as list of dictionaries
-=======
-    :sort: sorts events by start time
+    :sort sorts events by start time
 
-    :return: events
->>>>>>> 2f82ffef
+    :return events
     """
     found_events = []
 
