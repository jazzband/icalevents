--- conflicted
+++ resolved
@@ -99,13 +99,9 @@
 
     def test_organizer(self):
         self.assertIsInstance(self.eventA.organizer, str)
-<<<<<<< HEAD
         self.assertIsInstance(self.eventB.organizer, str)
         
     def test_str(self):
         self.eventA.start = datetime(year=2017, month=2, day=3, hour=12, minute=5)
         self.eventA.end = datetime(year=2017, month=2, day=3, hour=15, minute=5)
-        self.assertEqual('2017-02-03 12:05:00+00:00: Event A (ended)', str(self.eventA))
-=======
-        self.assertIsInstance(self.eventB.organizer, str)
->>>>>>> 89f3cf71
+        self.assertEqual('2017-02-03 12:05:00+00:00: Event A (ended)', str(self.eventA))